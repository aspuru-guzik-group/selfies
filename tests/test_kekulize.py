import os

import pandas as pd
import pytest
from rdkit.Chem import MolFromSmiles, MolToSmiles

import selfies
from selfies.encoder import _parse_smiles
from selfies.kekulize import BRANCH_TYPE, RING_TYPE, kekulize_parser

test_sets = [
    ('test_sets/130K_QM9.txt', 'smiles'),
    ('test_sets/51K_NonFullerene.txt', 'smiles'),
    ('test_sets/250k_ZINC.txt', 'smiles'),
    ('test_sets/8k_Tox21.txt', 'smiles'),
    ('test_sets/93k_PubChem_MUV_bioassay.txt', 'smiles')
]  # add if desired ('22M_eMolecule.smi', 'isosmiles')

@pytest.mark.parametrize("test_path, column_name", test_sets)
def test_kekulize_parser(test_path, column_name):
    # file I/O
    test_name = os.path.basename(test_path)
    test_name = os.path.splitext(test_name)[0]

    curr_dir = os.path.dirname(__file__)
    test_path = os.path.join(curr_dir, test_path)
    error_path = os.path.join(curr_dir,
                              f"error_sets/errors_kekulize_{test_name}.csv")

    os.makedirs(os.path.dirname(error_path), exist_ok=True)
    error_list = []
    with open(error_path, "w+") as error_log:
        error_log.write("In\n")
    error_found_flag = False

    # roundtrip testing
    for chunk in pd.read_csv(test_path, chunksize=10000, delimiter=' '):

        for smiles in chunk[column_name]:

            try:
<<<<<<< HEAD

                smi_fragment = []

                for smi in smiles.split('.'):
                    kekule_gen = kekulize_parser((_parse_smiles(smi)))

                    k_smiles = ""
                    for bond, char, char_type in kekule_gen:
                        if char_type == BRANCH_TYPE:
                            bond = ''
                        k_smiles += bond

                        if char_type == RING_TYPE and len(char) == 2:
                            k_smiles += "%"
                        k_smiles += char
                    smi_fragment.append(k_smiles)

                kekule_smiles = '.'.join(smi_fragment)
=======
                kekule_fragments = []

                for fragment in smiles.split("."):

                    kekule_gen = kekulize_parser(_parse_smiles(fragment))

                    k = ""
                    for bond, char, char_type in kekule_gen:
                        if char_type == BRANCH_TYPE:
                            bond = ''
                        k += bond

                        if char_type == RING_TYPE and len(char) == 2:
                            k += "%"
                        k += char

                    kekule_fragments.append(k)

                kekule_smiles = '.'.join(kekule_fragments)
>>>>>>> 64d69578

                can_smiles = MolToSmiles(MolFromSmiles(smiles))
                can_kekule = MolToSmiles(MolFromSmiles(kekule_smiles,
                                                       sanitize=True))

                if can_smiles != can_kekule:
                    raise ValueError

            except (ValueError, Exception) as err:
                print(err, smiles)
                error_list.append(smiles)

        with open(error_path, "a") as error_log:
            error_log.write("\n".join(error_list))
        error_found_flag = error_found_flag or error_list
        error_list = []

    assert not error_found_flag


<|MERGE_RESOLUTION|>--- conflicted
+++ resolved
@@ -39,7 +39,6 @@
         for smiles in chunk[column_name]:
 
             try:
-<<<<<<< HEAD
 
                 smi_fragment = []
 
@@ -58,7 +57,6 @@
                     smi_fragment.append(k_smiles)
 
                 kekule_smiles = '.'.join(smi_fragment)
-=======
                 kekule_fragments = []
 
                 for fragment in smiles.split("."):
@@ -78,7 +76,6 @@
                     kekule_fragments.append(k)
 
                 kekule_smiles = '.'.join(kekule_fragments)
->>>>>>> 64d69578
 
                 can_smiles = MolToSmiles(MolFromSmiles(smiles))
                 can_kekule = MolToSmiles(MolFromSmiles(kekule_smiles,
