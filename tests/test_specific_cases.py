--- conflicted
+++ resolved
@@ -346,7 +346,6 @@
 
     assert decode_eq(large_selfies, expected_smiles)
 
-<<<<<<< HEAD
 
 def test_radical_kekulization():
     """Tests kekulization of aromatic systems with radicals and charges.
@@ -361,10 +360,8 @@
     assert roundtrip_eq("c1ccs[nH+]1", "C=1C=CS[NH1+1]=1")
     
     
-=======
 def test_novel_charged_symbols():
     """Test decoding of updated constraints for charged atoms (update in 2.2.0)."""
     assert decode_eq("[N][#C+1][#NH1][#C@H1]", "N#[C+1]")
     assert decode_eq("[O+1][=P+1][#P-1][#C@@]", "[O+1]=[P+1]=[P-1]#[C@@]")
     assert decode_eq("[=C-1][#S+1][#B]", "[C-1]#[S+1]=B")
->>>>>>> b81a8e94
