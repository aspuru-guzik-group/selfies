--- conflicted
+++ resolved
@@ -4,15 +4,15 @@
 [![License](https://img.shields.io/badge/License-Apache%202.0-blue.svg)](https://opensource.org/licenses/Apache-2.0)
 
 
-SELFIES (SELF-referencIng Embedded Strings) is a 100% robust molecular 
+SELFIES (SELF-referencIng Embedded Strings) is a 100% robust molecular
 string representation.
 
-A main objective is to use SELFIES as direct input into machine learning 
+A main objective is to use SELFIES as direct input into machine learning
 models, in particular in generative models, for the generation of molecular
 graphs which are syntactically and semantically valid.
 
-See the paper by Mario Krenn, Florian Haese, AkshatKumar Nigam, 
-Pascal Friederich, and Alan Aspuru-Guzik at 
+See the paper by Mario Krenn, Florian Haese, AkshatKumar Nigam,
+Pascal Friederich, and Alan Aspuru-Guzik at
 arXiv (https://arxiv.org/abs/1905.13741).
 
 
@@ -25,20 +25,20 @@
 
 ## Usage
 
-### Standard Functions 
+### Standard Functions
 
-The ``selfies`` library has six standard functions: 
+The ``selfies`` library has six standard functions:
 
 | Function | Description |
 | -------- | ----------- |
-| ``selfies.encoder`` | Translates a SMILES into an equivalent SELFIES. | 
+| ``selfies.encoder`` | Translates a SMILES into an equivalent SELFIES. |
 | ``selfies.decoder`` | Translates a SELFIES into an equivalent SMILES. |
-| ``selfies.len_selfies`` | Returns the (symbol) length of a SELFIES.  | 
+| ``selfies.len_selfies`` | Returns the (symbol) length of a SELFIES.  |
 | ``selfies.split_selfies`` | Splits a SELFIES into its symbols. |
-| ``selfies.get_alphabet_from_selfies`` | Builds an alphabet of SELFIES symbols from an iterable of SELFIES. | 
-| ``selfies.get_semantic_robust_alphabet`` | Returns a subset of all SELFIES symbols that are semantically constrained. | 
+| ``selfies.get_alphabet_from_selfies`` | Builds an alphabet of SELFIES symbols from an iterable of SELFIES. |
+| ``selfies.get_semantic_robust_alphabet`` | Returns a subset of all SELFIES symbols that are semantically constrained. |
 
-Please read the documentation for more detailed descriptions of these 
+Please read the documentation for more detailed descriptions of these
 functions, and to view the advanced functions, which allow users to
 customize the SELFIES language.
 
@@ -64,13 +64,13 @@
 ```
 
 #### Integer encoding SELFIES:
-In this example we first build an alphabet 
+In this example we first build an alphabet
 from a dataset of SELFIES, and then convert a SELFIES into a
-padded, integer-encoded representation. Note that we use the 
+padded, integer-encoded representation. Note that we use the
 ``'[nop]'`` ([no operation](https://en.wikipedia.org/wiki/NOP_(code) ))
 symbol to pad our SELFIES, which is a special SELFIES symbol that is always
-ignored and skipped over by ``selfies.decoder``, making it a useful 
-padding character. 
+ignored and skipped over by ``selfies.decoder``, making it a useful
+padding character.
 
 ```python
 import selfies as sf
@@ -81,7 +81,7 @@
 alphabet = list(sorted(alphabet))
 print(alphabet)  # ['[=O]', '[C]', '[F]', '[O]', '[nop]']
 
-pad_to_len = max(sf.len_selfies(s) for s in dataset)  # 5 
+pad_to_len = max(sf.len_selfies(s) for s in dataset)  # 5
 symbol_to_idx = {s: i for i, s in enumerate(alphabet)}
 
 # SELFIES to integer encode
@@ -100,22 +100,22 @@
 
 ### More Examples
 
-* More examples can be found in the ``examples/`` directory, including a 
+* More examples can be found in the ``examples/`` directory, including a
 variational autoencoder that runs on the SELFIES language.
 * This [ICLR2020 paper](https://arxiv.org/abs/1909.11655) used SELFIES in a
-genetic algorithm to achieve state-of-the-art performance for inverse design, 
+genetic algorithm to achieve state-of-the-art performance for inverse design,
 with the [code here](https://github.com/aspuru-guzik-group/GA).
 
-## Documentation 
+## Documentation
 
-The documentation can be found on 
-[ReadTheDocs](https://selfies-mirror.readthedocs.io/en/latest/?). 
+The documentation can be found on
+[ReadTheDocs](https://selfies-mirror.readthedocs.io/en/latest/?).
 Alternatively, it can be built from the ``docs/`` directory.
 
 
 ## Tests
 SELFIES uses `pytest` with `tox` as its testing framework.
-All tests can be found in  the `tests/` directory. To run the test suite for 
+All tests can be found in  the `tests/` directory. To run the test suite for
 SELFIES, install ``tox`` and run:  
 
 ```bash
@@ -126,26 +126,22 @@
 (of size ``dataset_samples=100000``) on various datasets:
 
  * 130K molecules from [QM9](https://www.nature.com/articles/sdata201422)
- * 250K molecules from [ZINC](https://en.wikipedia.org/wiki/ZINC_database), 
+ * 250K molecules from [ZINC](https://en.wikipedia.org/wiki/ZINC_database),
  * 50K molecules from [non-fullerene acceptors for organic solar cells](https://www.sciencedirect.com/science/article/pii/S2542435117301307)
  * 8K molecules from [Tox21](http://moleculenet.ai/datasets-1) in MoleculeNet
- * 93K molecules from PubChem [MUV](http://moleculenet.ai/datasets-1) in MoleculeNet 
-<<<<<<< HEAD
+ * 93K molecules from PubChem [MUV](http://moleculenet.ai/datasets-1) in MoleculeNet
  * 23M molecules from the [eMolecules Plus Database](https://www.emolecules.com/info/plus/download-database) 
-=======
- * 23M molecules from the [eMolecules set*](https://www.dropbox.com/s/v6i8qlgys599s45/version.smi?dl=0) 
->>>>>>> 586401b4
- 
-Other tests are random and repeated ``trials`` number of times. 
-These can be specified as arguments 
+
+Other tests are random and repeated ``trials`` number of times.
+These can be specified as arguments
 
 ```bash
 tox -- --trials 100 --dataset_samples 100
 ```
 
-where ``--trials=100000`` and ``--dataset_samples=100000`` by default. Note that 
-if ``dataset_samples`` is negative or exceeds the length of the dataset, 
-the whole dataset is used. 
+where ``--trials=100000`` and ``--dataset_samples=100000`` by default. Note that
+if ``dataset_samples`` is negative or exceeds the length of the dataset,
+the whole dataset is used.
 
 *The eMolecules set is not included in the github repository, due to its size (1.29 GB). For developers interested on testing using this set, one can download the dataset [here](https://www.dropbox.com/s/v6i8qlgys599s45/version.smi?dl=0). Once the dataset is downloaded, you must split the file into chunks of 1 million SMILES for efficient string processing using the following command in Windows:
 ```
@@ -158,15 +154,15 @@
 gsplit -l 1000000 -d --additional-suffix=.txt version.txt split
 ```
 
-Once the dataset is downloaded and split in the `test_sets/` directory, `test_on_emolecule.py` can be executed to test the eMolecules set. 
+Once the dataset is downloaded and split in the `test_sets/` directory, `test_on_emolecule.py` can be executed to test the eMolecules set.
 
 
 ## Credits
 
 We thank Kevin Ryan (LeanAndMean@github), Theophile Gaudin, Andrew Brereton,
-Benjamin Sanchez-Lengeling, and Zhenpeng Yao for their suggestions and 
-bug reports. 
+Benjamin Sanchez-Lengeling, and Zhenpeng Yao for their suggestions and
+bug reports.
 
-## License 
+## License
 
 [Apache License 2.0](https://choosealicense.com/licenses/apache-2.0/)